module github.com/minio/md5-simd

go 1.14

<<<<<<< HEAD
require (
	github.com/klauspost/cpuid v1.3.1
)
=======
require github.com/klauspost/cpuid v1.2.3
>>>>>>> f97ed5de
<|MERGE_RESOLUTION|>--- conflicted
+++ resolved
@@ -2,10 +2,4 @@
 
 go 1.14
 
-<<<<<<< HEAD
-require (
-	github.com/klauspost/cpuid v1.3.1
-)
-=======
-require github.com/klauspost/cpuid v1.2.3
->>>>>>> f97ed5de
+require	github.com/klauspost/cpuid/v2 v2.0.1
